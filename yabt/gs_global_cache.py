--- conflicted
+++ resolved
@@ -24,11 +24,7 @@
 from google.cloud import storage, exceptions
 import os
 from os.path import join
-<<<<<<< HEAD
-import os
-=======
 import stat
->>>>>>> 85e5503f
 from typing import List
 
 from .global_cache import GlobalCache, SUMMARY_FILE, ARTIFACTS_FILE, \
