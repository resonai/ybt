--- conflicted
+++ resolved
@@ -30,15 +30,9 @@
     ARTIFACTS_DIR, TARGETS_DIR
 from .logging import make_logger
 
-<<<<<<< HEAD
-SUMMARY_FILE = 'summary.json'
-ARTIFACTS_FILE = 'artifact.json'
+
 TESTS_FILE = 'tested.json'
-TARGETS_DIR = 'targets'
-ARTIFACTS_DIR = 'artifacts'
 
-=======
->>>>>>> c757e0ff
 
 logger = make_logger(__name__)
 
