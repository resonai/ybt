# -*- coding: utf-8 -*-

# Copyright 2019 Resonai Ltd. All rights reserved
#
# Licensed under the Apache License, Version 2.0 (the "License");
# you may not use this file except in compliance with the License.
# You may obtain a copy of the License at
#
#     http://www.apache.org/licenses/LICENSE-2.0
#
# Unless required by applicable law or agreed to in writing, software
# distributed under the License is distributed on an "AS IS" BASIS,
# WITHOUT WARRANTIES OR CONDITIONS OF ANY KIND, either express or implied.
# See the License for the specific language governing permissions and
# limitations under the License.

"""
A global cache implemented with google cloud storage
~~~~~~~~~~~~~~~~~~~

:author: Dana Shamir
"""

from google.cloud import storage, exceptions
import os
from os.path import join
from typing import Dict

from .global_cache import GlobalCache, SUMMARY_FILE, ARTIFACTS_FILE, \
    TESTS_FILE, ARTIFACTS_DIR, TARGETS_DIR
from .logging import make_logger


logger = make_logger(__name__)


class GSGlobalCache(GlobalCache):
    def __init__(self, gce_project, bucket, directory=None):
        self.gce_project = gce_project
        self.bucket_name = bucket
        self.targets_dir = join(directory, TARGETS_DIR) if directory else \
            TARGETS_DIR
        self.artifacts_dir = join(directory, ARTIFACTS_DIR) if directory \
            else ARTIFACTS_DIR
        self.storage_client = None
        self.bucket = None

    def _create_client(self):
        if not self.storage_client:
            self.storage_client = storage.Client(self.gce_project)
        if not self.bucket:
            self.bucket = self.storage_client.get_bucket(self.bucket_name)

    def has_cache(self, target_hash: str):
        self._create_client()
        return self.bucket.blob(join(self.targets_dir, target_hash,
                                     SUMMARY_FILE)).exists()

    def download_summary(self, target_hash: str, dst: str) -> bool:
        return self.download_meta_file(target_hash, SUMMARY_FILE, dst)

    def download_artifacts_meta(self, target_hash: str, dst: str) -> bool:
        return self.download_meta_file(target_hash, ARTIFACTS_FILE, dst)

    def download_test_cache(self, target_hash: str, dst: str) -> bool:
        return self.download_meta_file(target_hash, TESTS_FILE, dst)

    def download_meta_file(self, target_hash: str, src: str, dst: str) -> bool:
        self._create_client()
        src_blob = self.bucket.blob(join(self.targets_dir, target_hash, src))
        try:
            src_blob.download_to_filename(dst)
        except exceptions.NotFound:
            try:
                os.remove(dst)
            except FileNotFoundError:
                pass
            return False
        return True

    def download_artifacts(self, artifacts_hashes: Dict[str, int], dst: str):
        self._create_client()
        if artifacts_hashes:
            # TODO(Dana): make this work in batch.
            # see https://github.com/googleapis/google-cloud-python/issues/3139
            for artifact_hash, permissions in artifacts_hashes.items():
                src_blob = self.bucket.blob(join(self.artifacts_dir,
                                                 artifact_hash))
                try:
                    dst_path = join(dst, artifact_hash)
                    src_blob.download_to_filename(dst_path)
                    # This is here because there is a bug in gs that causes
                    # the files to not be copied with the right permissions
                    os.chmod(dst_path, permissions)
                except exceptions.NotFound:
                    return False
        return True

    def create_target_cache(self, target_hash: str):
        pass

    def upload_summary(self, target_hash: str, src: str):
        self.upload_target_meta(target_hash, src, SUMMARY_FILE)

    def upload_artifacts_meta(self, target_hash: str, src: str):
        self.upload_target_meta(target_hash, src, ARTIFACTS_FILE)

    def upload_artifacts(self, artifacts_hashes: Dict[str, int], src: str):
        self._create_client()
<<<<<<< HEAD
        if artifacts_hashes:
            # TODO(Dana): make this work in batch
            for artifact_hash in artifacts_hashes:
                self.bucket.blob(join(self.artifacts_dir, artifact_hash))\
                    .upload_from_filename(join(src, artifact_hash))

    def upload_test_cache(self, target_hash: str, src: str):
        self.upload_target_meta(target_hash, src, TESTS_FILE)

    def upload_target_meta(self, target_hash, src, dst):
        self._create_client()
        self.bucket.blob(join(self.targets_dir, target_hash, dst))\
            .upload_from_filename(src)
=======
        # TODO(Dana): make this work in batch
        for artifact_hash in artifacts_hashes.keys():
            self.bucket.blob(join(self.artifacts_dir, artifact_hash))\
                .upload_from_filename(join(src, artifact_hash))
>>>>>>> e92986c6
<|MERGE_RESOLUTION|>--- conflicted
+++ resolved
@@ -107,12 +107,10 @@
 
     def upload_artifacts(self, artifacts_hashes: Dict[str, int], src: str):
         self._create_client()
-<<<<<<< HEAD
-        if artifacts_hashes:
-            # TODO(Dana): make this work in batch
-            for artifact_hash in artifacts_hashes:
-                self.bucket.blob(join(self.artifacts_dir, artifact_hash))\
-                    .upload_from_filename(join(src, artifact_hash))
+        # TODO(Dana): make this work in batch
+        for artifact_hash in artifacts_hashes.keys():
+            self.bucket.blob(join(self.artifacts_dir, artifact_hash))\
+                .upload_from_filename(join(src, artifact_hash))
 
     def upload_test_cache(self, target_hash: str, src: str):
         self.upload_target_meta(target_hash, src, TESTS_FILE)
@@ -120,10 +118,4 @@
     def upload_target_meta(self, target_hash, src, dst):
         self._create_client()
         self.bucket.blob(join(self.targets_dir, target_hash, dst))\
-            .upload_from_filename(src)
-=======
-        # TODO(Dana): make this work in batch
-        for artifact_hash in artifacts_hashes.keys():
-            self.bucket.blob(join(self.artifacts_dir, artifact_hash))\
-                .upload_from_filename(join(src, artifact_hash))
->>>>>>> e92986c6
+            .upload_from_filename(src)