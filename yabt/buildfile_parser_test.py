# -*- coding: utf-8 -*-

# Copyright 2018 Resonai Ltd. All rights reserved
#
# Licensed under the Apache License, Version 2.0 (the "License");
# you may not use this file except in compliance with the License.
# You may obtain a copy of the License at
#
#     http://www.apache.org/licenses/LICENSE-2.0
#
# Unless required by applicable law or agreed to in writing, software
# distributed under the License is distributed on an "AS IS" BASIS,
# WITHOUT WARRANTIES OR CONDITIONS OF ANY KIND, either express or implied.
# See the License for the specific language governing permissions and
# limitations under the License.

"""
yabt buildfile parser tests
~~~~~~~~~~~~~~~~~~~~~~~~~~~

:author: Itamar Ostricher
"""

from os.path import join
import re

import pytest

from .buildcontext import BuildContext
from .graph import populate_targets_graph
from .logging import make_logger
logger = make_logger(__name__)


@pytest.mark.usefixtures('in_error_project')
def test_parser_error(basic_conf, capsys):
    build_context = BuildContext(basic_conf)
    basic_conf.targets = ['parser-error']
    with pytest.raises(SystemExit):
        populate_targets_graph(build_context, basic_conf)
    _, err = capsys.readouterr()
<<<<<<< HEAD
    ybuild_path = join('tests', 'errors', 'parser-error', 'YBuild')
    logger.debug('test_parser_error: {}', err)
    assert re.search('{}", line [4-8]'.format(ybuild_path), err)
=======
    ybuild_path = re.escape(join('tests', 'errors', 'parser-error', 'YBuild'))
    logger.debug('test_parser_error: {}', err)
    assert re.search('{}\",\\ line\\ [4-8]'.format(ybuild_path), err)
>>>>>>> 677ec989
    assert (
        "Fatal: Must provide fully-qualified target name (with `:') to "
        "avoid possible ambiguity - `users' not valid\n" in err)<|MERGE_RESOLUTION|>--- conflicted
+++ resolved
@@ -39,15 +39,9 @@
     with pytest.raises(SystemExit):
         populate_targets_graph(build_context, basic_conf)
     _, err = capsys.readouterr()
-<<<<<<< HEAD
-    ybuild_path = join('tests', 'errors', 'parser-error', 'YBuild')
-    logger.debug('test_parser_error: {}', err)
-    assert re.search('{}", line [4-8]'.format(ybuild_path), err)
-=======
     ybuild_path = re.escape(join('tests', 'errors', 'parser-error', 'YBuild'))
     logger.debug('test_parser_error: {}', err)
     assert re.search('{}\",\\ line\\ [4-8]'.format(ybuild_path), err)
->>>>>>> 677ec989
     assert (
         "Fatal: Must provide fully-qualified target name (with `:') to "
         "avoid possible ambiguity - `users' not valid\n" in err)