# -*- coding: utf-8 -*-

# Copyright 2019 Resonai Ltd. All rights reserved
#
# Licensed under the Apache License, Version 2.0 (the "License");
# you may not use this file except in compliance with the License.
# You may obtain a copy of the License at
#
#     http://www.apache.org/licenses/LICENSE-2.0
#
# Unless required by applicable law or agreed to in writing, software
# distributed under the License is distributed on an "AS IS" BASIS,
# WITHOUT WARRANTIES OR CONDITIONS OF ANY KIND, either express or implied.
# See the License for the specific language governing permissions and
# limitations under the License.

"""
interface for a global cache
~~~~~~~~~~~~~~~~~~~

:author: Dana Shamir
"""

from typing import Dict

SUMMARY_FILE = 'summary.json'
ARTIFACTS_FILE = 'artifacts.json'
TESTS_FILE = 'tested.json'
TARGETS_DIR = 'targets'
ARTIFACTS_DIR = 'artifacts'


class GlobalCache:
    """
    An interface for a remote cache
    """
    def has_cache(self, target_hash: str) -> bool:
        """
        returns True if the cache has a target matching the hash
        """
        raise NotImplemented('Method has_cache of class {} was not '
                             'implemented'.format(self.__class__.__name__))

    def download_summary(self, target_hash: str, dst: str) -> bool:
        """
        Download the summary file of the target to `dst`

        Returns True if download worked, False otherwise
        """
        raise NotImplemented('Method download_summary of class {} was not '
                             'implemented'.format(self.__class__.__name__))

    def download_artifacts_meta(self, target_hash: str, dst: str) -> bool:
        """
        Downloads the metadata about the artifcats cached for the target to
        `dst`.

        Returns True if download worked, False otherwise
        """
        raise NotImplemented(
            'Method download_artifacts_meta of class {} was not '
            'implemented'.format(self.__class__.__name__))

<<<<<<< HEAD
    def download_test_cache(self, target_hash: str, dst: str) -> bool:
        """
        Downloads the metadata about the tests cached for the target to
        `dst`.

        Returns True if download worked, False otherwise
        """
        raise NotImplemented(
            'Method download_test_cache of class {} was not '
            'implemented'.format(self.__class__.__name__))

    def download_artifacts(self, artifacts_hashes: List[str],
=======
    def download_artifacts(self, artifacts_hashes: Dict[str, int],
>>>>>>> e92986c6
                           dst: str) -> bool:
        """
        Downloads the artifacts to `dst`. In `dst` each artifact will be in a
        file named with its hash, and the required permissions.

        :param artifacts_hashes: a dict with the artifacts hashes as keys and
                                    the required permissions as values.
        :param dst: the directory to download the artifacts to
        :return: True if download worked, False otherwise
        """
        raise NotImplemented('Method download_artifacts of class {} was not '
                             'implemented'.format(self.__class__.__name__))

    def create_target_cache(self, target_hash: str):
        raise NotImplemented('Method create_target_cache of class {} was not '
                             'implemented'.format(self.__class__.__name__))

    def upload_summary(self, target_hash: str, src: str):
        """
        Upload summary file in `src` describing the target with the given hash
        """
        raise NotImplemented('Method upload_summary of class {} was not '
                             'implemented'.format(self.__class__.__name__))

    def upload_artifacts_meta(self, target_hash: str, src: str):
        """
        Upload the metadata file in `src` describing the artifcats cached for
        the target.
        """
        raise NotImplemented(
            'Method upload_artifacts_meta of class {} was not '
            'implemented'.format(self.__class__.__name__))

    def upload_artifacts(self, artifacts_hashes: Dict[str, int], src: str):
        """
        Upload the artifacts with given hashes in directory `src`.

        :param artifacts_hashes: a dict with the artifacts hashes as keys and
                                    the required permissions as values.
        :param src: the directory containing the artifacts.
        """
        raise NotImplemented('Method upload_artifacts of class {} was not '
                             'implemented'.format(self.__class__.__name__))

    def upload_test_cache(self, target_hash: str, src: str):
        """
        Upload the test data in `src` describing the successful test.
        """
        raise NotImplemented('Method upload_test_cache of class {} was not '
                             'implemented'.format(self.__class__.__name__))<|MERGE_RESOLUTION|>--- conflicted
+++ resolved
@@ -61,7 +61,6 @@
             'Method download_artifacts_meta of class {} was not '
             'implemented'.format(self.__class__.__name__))
 
-<<<<<<< HEAD
     def download_test_cache(self, target_hash: str, dst: str) -> bool:
         """
         Downloads the metadata about the tests cached for the target to
@@ -73,10 +72,7 @@
             'Method download_test_cache of class {} was not '
             'implemented'.format(self.__class__.__name__))
 
-    def download_artifacts(self, artifacts_hashes: List[str],
-=======
     def download_artifacts(self, artifacts_hashes: Dict[str, int],
->>>>>>> e92986c6
                            dst: str) -> bool:
         """
         Downloads the artifacts to `dst`. In `dst` each artifact will be in a
