# -*- coding: utf-8 -*-

# Copyright 2016 Resonai Ltd. All rights reserved
#
# Licensed under the Apache License, Version 2.0 (the "License");
# you may not use this file except in compliance with the License.
# You may obtain a copy of the License at
#
#     http://www.apache.org/licenses/LICENSE-2.0
#
# Unless required by applicable law or agreed to in writing, software
# distributed under the License is distributed on an "AS IS" BASIS,
# WITHOUT WARRANTIES OR CONDITIONS OF ANY KIND, either express or implied.
# See the License for the specific language governing permissions and
# limitations under the License.

"""
yabt Build context module
~~~~~~~~~~~~~~~~~~~~~~~~~

:author: Itamar Ostricher
"""


from collections import defaultdict, deque
from concurrent.futures import ThreadPoolExecutor
from functools import reduce
import json
import os
from pathlib import PurePath
import platform
import threading
from time import sleep, time

import networkx as nx
from ostrich.utils.proc import run
from ostrich.utils.text import get_safe_path

from .caching import (
    get_prebuilt_targets, load_target_from_cache, save_target_in_cache)
from .config import Config
from .docker import format_qualified_image_name
from .extend import Plugin
from .graph import get_descendants, topological_sort
from .logging import make_logger
from .target_extraction import extractor
from .target_utils import split_build_module, Target
from .utils import fatal


logger = make_logger(__name__)


class BuildContext:
    """Build Context class.

    The framework is designed to operate with a single instance of the
    BuildContext alive, but this is not enforced using a singleton pattern,
    because there's no particular reason to do so...

    While not yet implemented, it is designed to supported concurrent parsing
    of multiple build files using the same build context.
    The design principle to enable this:
    - The "driver" (e.g. main thread in main process) is responsible for
      dispatching build file parsers with copies or references of the build
      context (e.g. on other threads / processes / machines?).
    - Parsers, with their own build context, populate partial target maps.
    - The driver collects the partial results, and is responsible to merge
      them consistently and safely.
    - This will worth it, of course, only if serializing the state to a parser
      and serializing the partial result and merging it back is MUCH cheaper
      than actually doing the parsing, because if it's not, it would be better
      to do it all in the driver (much simpler...) - which is the reason this
      is not yet implemented.
    """

    def __init__(self, conf: Config):
        self.conf = conf
        # A *thread-safe* targets map
        self.targets = {}
        # A *thread-safe* map from build module to set of target names
        # that were extracted from that build module
        self.targets_by_module = defaultdict(set)
        # A *thread-safe* set of processed build-files
        self.processed_build_files = set()
        # Target graph is *not necessarily thread-safe*!
        self.target_graph = None
        # # A *thread-safe* map from BuildEnv name to qualified Docker image
        # #  name for that BuildEnv
        # self.buildenv_images = {}
        # A dictionary for collecting metadata on build artifacts
        self.artifacts_metadata = {}
        self.context_lock = threading.Lock()

    def get_workspace(self, *parts) -> str:
        """Return a path to a private workspace dir.
           Create sub-tree of dirs using strings from `parts` inside workspace,
           and return full path to innermost directory.

        Upon returning successfully, the directory will exist (potentially
        changed to a safe FS name), even if it didn't exist before, including
        any intermediate parent directories.
        """
        workspace_dir = os.path.join(self.conf.get_workspace_path(),
                                     *(get_safe_path(part) for part in parts))
        if not os.path.isdir(workspace_dir):
            # exist_ok=True in case of concurrent creation of the same dir
            os.makedirs(workspace_dir, exist_ok=True)
        return workspace_dir

    def get_bin_dir(self, build_module: str) -> str:
        """Return a path to the binaries dir for a build module dir.
           Create sub-tree of missing dirs as needed, and return full path
           to innermost directory.
        """
        bin_dir = os.path.join(self.conf.get_bin_path(), build_module)
        if not os.path.isdir(bin_dir):
            # exist_ok=True in case of concurrent creation of the same dir
            os.makedirs(bin_dir, exist_ok=True)
        return bin_dir

    def walk_target_deps_topological_order(self, target: Target):
        """Generate all dependencies of `target` by topological sort order."""
        all_deps = get_descendants(self.target_graph, target.name)
        for dep_name in topological_sort(self.target_graph):
            if dep_name in all_deps:
                yield self.targets[dep_name]

    def generate_direct_deps(self, target: Target):
        """Generate only direct dependencies of `target`."""
        yield from (self.targets[dep_name] for dep_name in sorted(target.deps))

    def generate_dep_names(self, target: Target):
        """Generate names of all dependencies (descendants) of `target`."""
        yield from sorted(get_descendants(self.target_graph, target.name))

    def generate_all_deps(self, target: Target):
        """Generate all dependencies of `target` (the target nodes)."""
        yield from (self.targets[dep_name]
                    for dep_name in self.generate_dep_names(target))

    def register_target(self, target: Target):
        """Register a `target` instance in this build context.

        A registered target is saved in the `targets` map and in the
        `targets_by_module` map, but is not added to the target graph until
        target extraction is completed (thread safety considerations).
        """
        if target.name in self.targets:
            first = self.targets[target.name]
            raise NameError(
                'Target with name "{0.name}" ({0.builder_name} from module '
                '"{1}") already exists - defined first as '
                '{2.builder_name} in module "{3}"'.format(
                    target, split_build_module(target.name),
                    first, split_build_module(first.name)))
        self.targets[target.name] = target
        self.targets_by_module[split_build_module(target.name)].add(
            target.name)

    def remove_target(self, target_name: str):
        """Remove (unregister) a `target` from this build context.

        Removes the target instance with the given name, if it exists,
        from both the `targets` map and the `targets_by_module` map.

        Doesn't do anything if no target with that name is found.

        Doesn't touch the target graph, if it exists.
        """
        if target_name in self.targets:
            del self.targets[target_name]
        build_module = split_build_module(target_name)
        if build_module in self.targets_by_module:
            self.targets_by_module[build_module].remove(target_name)

    def get_target_extraction_context(self, build_file_path: str) -> dict:
        """Return a build file parser target extraction context.

        The target extraction context is a build-file-specific mapping from
        builder-name to target extraction function,
        for every registered builder.
        """
        extraction_context = {}
        for name, builder in Plugin.builders.items():
            extraction_context[name] = extractor(name, builder,
                                                 build_file_path, self)
        return extraction_context

    # def register_buildenv_image(self, name: str, docker_image: str):
    #     """Register a named BuildEnv Docker image in this build context."""
    #     self.buildenv_images[name] = docker_image

    def get_buildenv_graph(self):
        """Return a graph induced by buildenv nodes"""
        # This implementation first obtains all subsets of nodes that all
        # buildenvs depend on, and then builds a subgraph induced by the union
        # of these subsets. This can be very non-optimal.
        # TODO(itamar): Reimplement efficient algo, or redesign buildenvs
        buildenvs = set(target.buildenv for target in self.targets.values()
                        if target.buildenv)
        return nx.DiGraph(self.target_graph.subgraph(reduce(
            lambda x, y: x | set(y),
            (get_descendants(self.target_graph, buildenv)
             for buildenv in buildenvs), buildenvs)))

    def ready_nodes_iter(self, graph_copy):
        """Generate ready targets from the graph `graph_copy`.

        The input graph is mutated by this method, so it has to be a mutable
        copy of the graph (e.g. not original copy, or read-only view).

        Caller **must** call `done()` after processing every generated
        target, so additional ready targets can be added to the queue.

        The invariant: a target may be yielded from this generator only
        after all its descendant targets were notified "done".
        """

        def is_ready(target_name):
            """Return True if the node `target_name` is "ready" in the graph
               `graph_copy`.

            "Ready" means that the graph doesn't contain any more nodes that
            `target_name` depends on (e.g. it has no successors).
            """
            try:
                next(graph_copy.successors(target_name))
            except StopIteration:
                return True
            return False

        ready_nodes = deque(sorted(
            target_name for target_name in graph_copy.nodes
            if is_ready(target_name)))
        produced_event = threading.Event()
        failed_event = threading.Event()

        def make_done_callback(target: Target):
            """Return a callable "done" notifier to
               report a target as processed."""

            def done_notifier():
                """Mark target as done, adding new ready nodes to queue"""
                if graph_copy.has_node(target.name):
                    affected_nodes = list(sorted(
                        graph_copy.predecessors(target.name)))
                    graph_copy.remove_node(target.name)
                    ready_nodes.extend(
                        target_name for target_name in affected_nodes
                        if is_ready(target_name))
                    produced_event.set()

            return done_notifier

        def make_retry_callback(target: Target):
            """Return a callable "retry" notifier to
               report a target as in need of retry."""

            def retry_notifier():
                """Mark target as retry, re-entering node to end of queue"""
                if graph_copy.has_node(target.name):
                    # graph_copy.remove_node(target.name)
                    ready_nodes.append(target.name)
                    produced_event.set()

            return retry_notifier

        while True:
            while len(ready_nodes) == 0:
                if graph_copy.order() == 0:
                    return
                if failed_event.is_set():
                    return
                produced_event.wait(0.5)
            produced_event.clear()
            next_node = ready_nodes.popleft()
            node = self.targets[next_node]
            node.done = make_done_callback(node)
            # TODO(berdgen) retry assumes no need to update predecessors
            node.retry = make_retry_callback(node)
            node.fail = lambda: failed_event.set()
            yield node

    def target_iter(self):
        """Generate ready targets from entire target graph.

        Caller **must** call `done()` after processing every generated target,
        so additional ready targets can be added to the queue.

        The invariant: a target may be yielded from this generator only after
        all its descendant targets were notified "done".
        """
        yield from self.ready_nodes_iter(self.target_graph.copy())

    def buildenv_iter(self):
        """Generate ready targets from subgraph of buildenvs.

        Caller **must** call `done()` after processing every generated target,
        so additional ready targets can be added to the queue.

        The invariant: a target may be yielded from this generator only after
        all its descendant targets were notified "done".
        """
        yield from self.ready_nodes_iter(self.get_buildenv_graph())

    def run_in_buildenv(
            self, buildenv_target_name: str, cmd: list, cmd_env: dict=None,
            work_dir: str=None, auto_uid: bool=True, **kwargs):
        """Run a command in a named BuildEnv Docker image.

        :param buildenv_target_name: A named Docker image target in which the
                                     command should be run.
        :param cmd: The command to run, as you'd pass to subprocess.run()
        :param cmd_env: A dictionary of environment variables for the command.
        :param work_dir: A different work dir to run in.
                         Either absolute path, or relative to project root.
        :param auto_uid: Whether to run as the active uid:gid, or as root.
        :param kwargs: Extra keyword arguments that are passed to the
                        subprocess.run() call that runs the BuildEnv container
                        (for, e.g. timeout arg, stdout/err redirection, etc.)

        :raises KeyError: If named BuildEnv is not a registered BuildEnv image
        """
        buildenv_target = self.targets[buildenv_target_name]
        # TODO(itamar): Assert that buildenv_target is up to date
        redirection = any(
            stream_key in kwargs
            for stream_key in ('stdin', 'stdout', 'stderr', 'input'))
        docker_run = ['docker', 'run']
        # if not self.conf.non_interactive:
        #     docker_run.append('-i')
        if not redirection:
            docker_run.append('-t')
        project_vol = (self.conf.docker_volume if self.conf.docker_volume else
                       self.conf.project_root)
        container_work_dir = PurePath('/project')
        if work_dir:
            container_work_dir /= work_dir
        docker_run.extend([
            '--rm',
            '-v', project_vol + ':/project',
            # TODO: windows containers?
            '-w', container_work_dir.as_posix(),
        ])
        if cmd_env:
            for key, value in cmd_env.items():
                # TODO(itamar): escaping
                docker_run.extend(['-e', '{}={}'.format(key, value)])
        if platform.system() == 'Linux' and auto_uid:
            # Fix permissions for bind-mounted project dir
            # The fix is not needed when using Docker For Mac / Windows,
            # because it is somehow taken care of by the sharing mechanics
            docker_run.extend([
                '-u', '{}:{}'.format(os.getuid(), os.getgid()),
                '-v', '/etc/shadow:/etc/shadow:ro',
                '-v', '/etc/group:/etc/group:ro',
                '-v', '/etc/passwd:/etc/passwd:ro',
                '-v', '/etc/sudoers:/etc/sudoers:ro',
            ])
        docker_run.append(format_qualified_image_name(buildenv_target))
        docker_run.extend(cmd)
        logger.info('Running command in build env "{}" using command {}',
                    buildenv_target_name, docker_run)
        return run(docker_run, check=True, **kwargs)

    def build_target(self, target: Target):
        """Invoke the builder function for a target."""
        builder = Plugin.builders[target.builder_name]
        if builder.func:
            logger.debug('About to invoke the {} builder function for {}',
                         target.builder_name, target.name)
            builder.func(self, target)
        else:
            logger.debug('Skipping {} builder function for target {} (no '
                         'function registered)', target.builder_name, target)

    def test_target(self, target: Target):
        """Invoke the tester function for a target."""
        builder = Plugin.builders[target.builder_name]
        if builder.test_func:
            logger.debug('About to invoke the {} tester function for {}',
                         target.builder_name, target.name)
            builder.test_func(self, target)
        else:
            logger.debug('Skipping {} tester function for target {} (no '
                         'function registered)', target.builder_name, target)

    def register_target_artifact_metadata(self, target: str, metadata: dict):
        """Register the artifact metadata dictionary for a built target."""
        with self.context_lock:
            self.artifacts_metadata[target.name] = metadata

    def write_artifacts_metadata(self):
        """Write out a JSON file with all built targets artifact metadata,
           if such output file is specified."""
        if self.conf.artifacts_metadata_file:
            logger.info('Writing artifacts metadata to file "%s"',
                        self.conf.artifacts_metadata_file)
            with open(self.conf.artifacts_metadata_file, 'w') as fp:
                json.dump(self.artifacts_metadata, fp)

    def can_use_cache(self, target: Target) -> bool:
        """Return True if should attempt to load `target` from cache.
           Return False if `target` has to be built, regardless of its cache
           status (because cache is disabled, or dependencies are dirty).
        """
        # if caching is disabled for this execution, then all targets are dirty
        if self.conf.no_build_cache:
            return False
        # if the target's `cachable` prop is falsy, then it is dirty
        if not target.props.cachable:
            return False
        # if any dependency of the target is dirty, then the target is dirty
        if any(self.targets[dep].is_dirty for dep in target.deps):
            return False
        # if the target has a dirty buildenv then it's also dirty
        if target.buildenv and self.targets[target.buildenv].is_dirty:
            return False
        return True

    def build_graph(self, run_tests: bool=False):
        built_targets = set(get_prebuilt_targets(self))

        def build(target: Target):
            """Build `target` if it wasn't built already, and mark it built."""
            # avoid rebuilding built target
            if target.name in built_targets:
                target.done()
                return
            try:
                # call pre-build hook, if one exists
                if hasattr(target, 'pre_build_hook'):
                    logger.debug('Calling pre-build hook for target {}',
                                 target.name)
                    pre_build_hook = getattr(target, 'pre_build_hook')
                    pre_build_hook(self, target)
                # note: running compute hash here so the hash is not affected
                # by the build func itself (and may change based on whether
                # the build was cached or not), but not earlier than here,
                # so all previous nodes have already been built, including
                # artifacts that this target may rely on in hacky ways, such
                # as following ExtCommand or Grunt builder with a FileGroup
                # builder that collects generated files that are not handled
                # as "real artifacts"...
                # TODO: fix this...
                target.compute_hash(self)
                logger.info('Target {} hash: {}',
                            target.name, target.hash(self))
                # check if cache can be used to skip building target
                build_cached, test_cached = False, False
                if self.can_use_cache(target):
                    build_cached, test_cached = load_target_from_cache(
                        target, self)

                target_built = False
                if build_cached:
                    logger.info('Target {} loaded from cache - skipping build',
                                target.name)
                else:
                    logger.info('Building target {}', target.name)
                    target.is_dirty = True
                    # test can't be cached if running build
                    test_cached = False
                    build_start = time()
                    self.build_target(target)
                    target.summary['build_time'] = time() - build_start
                    logger.info('Build of target {} completed in {} sec',
                                target.name, target.summary['build_time'])
                    target_built = True

<<<<<<< HEAD
=======
                # TODO: attempt flaky tests N times AFTER all the rest passed
>>>>>>> a3108c5b
                # TODO: collect stats and print report at the end
                # TODO: support both "fail fast" (exit on first failure) and
                #       run all tests (don't exit on first failure) modes
                target_tested = False
                if run_tests and 'testable' in target.tags:
                    if self.conf.no_test_cache or not test_cached:
                        logger.info('Testing target {}', target.name)
<<<<<<< HEAD
                        test_start = time()
                        self.test_target(target)
                        target.summary['test_time'] = time() - test_start
                        # target.summary['fail_count'] = fails
=======
                        attempts = max(target.props.attempts,
                                       self.conf.test_attempts)
                        if attempts < 1:
                            raise ValueError(
                                'Attempts value must be 1 or more: got {}'
                                .format(attempts))
                        test_start = 0
                        target.info['fail_count'] = 0
                        while attempts > target.info['fail_count']:
                            test_start = time()
                            try:
                                self.test_target(target)
                            except Exception:
                                target.info['fail_count'] += 1
                                if attempts <= target.info['fail_count']:
                                    raise
                            else:
                                break
                        target.info['test_time'] = time() - test_start
>>>>>>> a3108c5b
                        logger.info(
                            'Test of target {} completed in {} sec '
                            'with {} fails',
                            target.name, target.info['test_time'],
                            target.info['fail_count'])
                        target_tested = True
                    else:
                        logger.info(
                            'Target {} test cached - skipping test run',
                            target.name)
                built_targets.add(target.name)
                target.done()

                # write to cache only if build or test was executed
                if target_built or target_tested:
                    save_target_in_cache(target, self)
            except Exception as ex:
                logger.info('fail_count: {}', target.summary['fail_count'])
                target.summary['fail_count'] += 1
                default_retries = 0
                if 'testable' in target.tags:
                    default_retries = self.conf.test_retries
                retries = target.props.retries or default_retries
                if retries > target.summary['fail_count'] - 1:
                    # TODO(bergden): accumulate error prints
                    target.retry()
                    pass
                else:
                    target.fail()
                    # TODO(bergden): flag out exit on fail
                    fatal('`{}\': {}', target.name, ex)

        def build_in_pool(seq):
            jobs = self.conf.jobs
            # don't use thread pool in case of single worker
            if jobs > 1:
                with ThreadPoolExecutor(max_workers=jobs) as executor:
                    list(executor.map(build, seq))
            else:
                for target in seq:
                    build(target)

        logger.info('Marked {} targets as "pre-built" in cached base images',
                    len(built_targets))

        logger.info('Building {} flavor using {} workers -- BuildEnv PrePass',
                    self.conf.flavor, self.conf.jobs)
        # pre-pass: build detected buildenv targets and their dependencies
        build_in_pool(self.buildenv_iter())
        logger.info('Building {} flavor using {} workers -- Main Pass',
                    self.conf.flavor, self.conf.jobs)
        # main pass: build rest of the graph
        build_in_pool(self.target_iter())
        logger.info('Finished building target graph successfully')<|MERGE_RESOLUTION|>--- conflicted
+++ resolved
@@ -469,10 +469,6 @@
                                 target.name, target.summary['build_time'])
                     target_built = True
 
-<<<<<<< HEAD
-=======
-                # TODO: attempt flaky tests N times AFTER all the rest passed
->>>>>>> a3108c5b
                 # TODO: collect stats and print report at the end
                 # TODO: support both "fail fast" (exit on first failure) and
                 #       run all tests (don't exit on first failure) modes
@@ -480,32 +476,10 @@
                 if run_tests and 'testable' in target.tags:
                     if self.conf.no_test_cache or not test_cached:
                         logger.info('Testing target {}', target.name)
-<<<<<<< HEAD
                         test_start = time()
                         self.test_target(target)
-                        target.summary['test_time'] = time() - test_start
-                        # target.summary['fail_count'] = fails
-=======
-                        attempts = max(target.props.attempts,
-                                       self.conf.test_attempts)
-                        if attempts < 1:
-                            raise ValueError(
-                                'Attempts value must be 1 or more: got {}'
-                                .format(attempts))
-                        test_start = 0
-                        target.info['fail_count'] = 0
-                        while attempts > target.info['fail_count']:
-                            test_start = time()
-                            try:
-                                self.test_target(target)
-                            except Exception:
-                                target.info['fail_count'] += 1
-                                if attempts <= target.info['fail_count']:
-                                    raise
-                            else:
-                                break
                         target.info['test_time'] = time() - test_start
->>>>>>> a3108c5b
+                        # target.info['fail_count'] = fails
                         logger.info(
                             'Test of target {} completed in {} sec '
                             'with {} fails',
@@ -523,13 +497,13 @@
                 if target_built or target_tested:
                     save_target_in_cache(target, self)
             except Exception as ex:
-                logger.info('fail_count: {}', target.summary['fail_count'])
-                target.summary['fail_count'] += 1
-                default_retries = 0
+                logger.info('fail_count: {}', target.info['fail_count'])
+                target.info['fail_count'] += 1
+                default_retries = 1
                 if 'testable' in target.tags:
-                    default_retries = self.conf.test_retries
-                retries = target.props.retries or default_retries
-                if retries > target.summary['fail_count'] - 1:
+                    default_attempts = self.conf.test_attempts
+                attempts = max(target.props.attempts, default_attempts)
+                if attempts > target.info['fail_count']:
                     # TODO(bergden): accumulate error prints
                     target.retry()
                     pass
