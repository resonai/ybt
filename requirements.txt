--- conflicted
+++ resolved
@@ -6,12 +6,8 @@
 networkx>=2.0
 ostrichlib>=0.1
 requests>=2.18.0
-# seems google-cloud-storage needs six without declaring it.
-<<<<<<< HEAD
-six
-=======
+
 six>=1.13.0
->>>>>>> b34ad78e
 google-cloud-storage
 
 # For pre-Python-3.5 compatability
